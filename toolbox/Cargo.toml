[package]
name = "tensor-toolbox"
description = "Toolbox of useful Rust utilities for Tensor Foundation's Solana programs"
repository = "https://github.com/tensor-foundation/toolbox"
homepage = "https://github.com/tensor-foundation/toolbox"
version = "0.6.0"
edition = "2021"
readme = "../README.md"
license = "Apache-2.0"

[features]
cnft = ["dep:mpl-bubblegum"]
mpl-core = ["dep:mpl-core"]
token-2022 = []

[dependencies]
anchor-lang = "0.29.0"
anchor-spl = { version = "0.29.0", features = ["default"] }
bytemuck = "1.14"
five8_const = "0.1.3"
mpl-bubblegum = { version = "1.4.0", optional = true }
<<<<<<< HEAD
mpl-core = { version = "0.8.0", optional = true }
mpl-token-metadata = "4.1.2"
solana-program = "^1.14, <1.19"
=======
mpl-core = { version = "0.7.2", optional = true }
mpl-token-metadata = "4.0.0"
>>>>>>> 8e1a126a
spl-account-compression = { version = "0.3.0", features = ["cpi"] }
spl-noop = { version = "0.2.0", features = ["no-entrypoint"] }
spl-token-metadata-interface = "0.2.0"
tensor-vipers = { path = '../vipers', version = "1.0.1" }<|MERGE_RESOLUTION|>--- conflicted
+++ resolved
@@ -19,14 +19,9 @@
 bytemuck = "1.14"
 five8_const = "0.1.3"
 mpl-bubblegum = { version = "1.4.0", optional = true }
-<<<<<<< HEAD
 mpl-core = { version = "0.8.0", optional = true }
 mpl-token-metadata = "4.1.2"
 solana-program = "^1.14, <1.19"
-=======
-mpl-core = { version = "0.7.2", optional = true }
-mpl-token-metadata = "4.0.0"
->>>>>>> 8e1a126a
 spl-account-compression = { version = "0.3.0", features = ["cpi"] }
 spl-noop = { version = "0.2.0", features = ["no-entrypoint"] }
 spl-token-metadata-interface = "0.2.0"
